--- conflicted
+++ resolved
@@ -100,52 +100,6 @@
         "CMAKE_BUILD_TYPE": "Debug",
         "TSAN": "TRUE"
       }
-<<<<<<< HEAD
-    },
-
-    {
-        "name": "x64-release",
-        "displayName": "x64 Release",
-        "inherits": "windows-base",
-        "cacheVariables": {
-            "CMAKE_BUILD_TYPE": "Release"
-        }
-    },
-    {
-        "name": "x86-debug-asan",
-        "displayName": "x86 Debug",
-        "inherits": "windows-base",
-        "architecture": {
-            "value": "x86",
-            "strategy": "external"
-        },
-        "cacheVariables": {
-            "CMAKE_BUILD_TYPE": "Debug",
-            "ASAN": "TRUE"
-        }
-    },
-    {
-      "name": "x86-debug-tsan",
-      "displayName": "x86 Debug",
-      "inherits": "windows-base",
-      "architecture": {
-        "value": "x86",
-        "strategy": "external"
-      },
-      "cacheVariables": {
-        "CMAKE_BUILD_TYPE": "Debug",
-        "TSAN": "TRUE"
-      }
-    },
-    {
-        "name": "x86-release",
-        "displayName": "x86 Release",
-        "inherits": "windows-base",
-        "cacheVariables": {
-            "CMAKE_BUILD_TYPE": "Release"
-        }
-=======
->>>>>>> fd2db8f6
     }
     ]
 }